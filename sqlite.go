--- conflicted
+++ resolved
@@ -199,7 +199,6 @@
 	return reserr("Conn.Close", "", "", res)
 }
 
-<<<<<<< HEAD
 const (
 	SQLITE_DBCONFIG_DQS_DML = C.int(C.SQLITE_DBCONFIG_DQS_DML)
 	SQLITE_DBCONFIG_DQS_DDL = C.int(C.SQLITE_DBCONFIG_DQS_DDL)
@@ -232,16 +231,12 @@
 	return nil
 }
 
+func (conn *Conn) GetAutocommit() bool {
+	return int(C.sqlite3_get_autocommit(conn.conn)) != 0
+}
+
 // CheckReset reports whether any statement on this connection is in the process
 // of returning results.
-=======
-func (conn *Conn) GetAutocommit() bool {
-	return int(C.sqlite3_get_autocommit(conn.conn)) != 0
-}
-
-// CheckResult reports whether any statement on this connection
-// is in the process of returning results.
->>>>>>> 450fb37e
 func (conn *Conn) CheckReset() string {
 	for _, stmt := range conn.stmts {
 		if stmt.lastHasRow {
