--- conflicted
+++ resolved
@@ -35,18 +35,17 @@
 test: sqlite3.o
 	go test -tags=link ./...
 
-<<<<<<< HEAD
+test-race: sqlite3.o
+	go test -tags=link -race  ./...
+
 sqleet: sqleet.o
 	go build -tags=link,sqleet ./...
-=======
-test-race: sqlite3.o
-	go test -race  ./...
-env:
-	go env
->>>>>>> 6c1d4ad4
 
 test-sqleet: sqleet.o
 	go test -tags=link,sqleet ./
+
+test-race-sqleet: sqlite3.o
+	go test -tags=link,sqleet -race  ./...
 
 # Paths to look for source files
 VPATH = ./c/sqlite ./c/sqleet
