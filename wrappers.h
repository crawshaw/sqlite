--- conflicted
+++ resolved
@@ -1,4 +1,3 @@
-<<<<<<< HEAD
 // Copyright (c) 2018 David Crawshaw <david@zentus.com>
 //
 // Permission to use, copy, modify, and distribute this software for any
@@ -13,29 +12,10 @@
 // ACTION OF CONTRACT, NEGLIGENCE OR OTHER TORTIOUS ACTION, ARISING OUT OF
 // OR IN CONNECTION WITH THE USE OR PERFORMANCE OF THIS SOFTWARE.
 
-// cfree wraps free to fix https://github.com/crawshaw/sqlite/issues/60
-void cfree(void *p);
-=======
-/*
-  Copyright (c) 2020 David Crawshaw <david@zentus.com>
-
-  Permission to use, copy, modify, and distribute this software for any
-  purpose with or without fee is hereby granted, provided that the above
-  copyright notice and this permission notice appear in all copies.
-
-  THE SOFTWARE IS PROVIDED "AS IS" AND THE AUTHOR DISCLAIMS ALL WARRANTIES
-  WITH REGARD TO THIS SOFTWARE INCLUDING ALL IMPLIED WARRANTIES OF
-  MERCHANTABILITY AND FITNESS. IN NO EVENT SHALL THE AUTHOR BE LIABLE FOR
-  ANY SPECIAL, DIRECT, INDIRECT, OR CONSEQUENTIAL DAMAGES OR ANY DAMAGES
-  WHATSOEVER RESULTING FROM LOSS OF USE, DATA OR PROFITS, WHETHER IN AN
-  ACTION OF CONTRACT, NEGLIGENCE OR OTHER TORTIOUS ACTION, ARISING OUT OF
-  OR IN CONNECTION WITH THE USE OR PERFORMANCE OF THIS SOFTWARE.
-*/
-
 #ifndef WRAPPERS_H
 #define WRAPPERS_H
 
-/* cfree wraps free to fix https://github.com/crawshaw/sqlite/issues/60 */
+// cfree wraps free to fix https://github.com/crawshaw/sqlite/issues/60
 void cfree(void *p);
 
 int c_strm_w_tramp(void*, const void*, int);
@@ -46,5 +26,4 @@
 
 void c_destroy_tramp(void*);
 
-#endif // WRAPPERS_H
->>>>>>> 6c1d4ad4
+#endif // WRAPPERS_H